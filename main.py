import os, sys
from pip._internal import main as pipmain
<<<<<<< HEAD
import traceback
=======
import warnings
>>>>>>> 3424b658

warnings.filterwarnings("ignore")
abs_path = os.path.dirname(os.path.realpath(sys.argv[0])) + '/'

def main():

    # config.yaml 配置文件加载和环境确认
    try:
        import cores.qqbot.core as qqBot
        import yaml
        from yaml.scanner import ScannerError
        import util.general_utils as gu
        ymlfile =  open(abs_path+"configs/config.yaml", 'r', encoding='utf-8')
        cfg = yaml.safe_load(ymlfile)
    except ImportError as import_error:
        print(import_error)
        input("第三方库未完全安装完毕，请退出程序重试。")
    except FileNotFoundError as file_not_found:
        print(file_not_found)
        input("配置文件不存在，请检查是否已经下载配置文件。")
    except ScannerError as e:
        print(traceback.format_exc())
        input("config.yaml 配置文件格式错误，请遵守 yaml 格式。")

    # 设置代理
    if 'http_proxy' in cfg:
        os.environ['HTTP_PROXY'] = cfg['http_proxy']
    if 'https_proxy' in cfg:
        os.environ['HTTPS_PROXY'] = cfg['https_proxy']
    
    os.environ['NO_PROXY'] = 'cn.bing.com,https://api.sgroup.qq.com'

    # 检查并创建 temp 文件夹
    if not os.path.exists(abs_path + "temp"):
        os.mkdir(abs_path+"temp")

    # 选择默认模型
    provider = privider_chooser(cfg)
    if len(provider) == 0:
        gu.log("注意：您目前未开启任何语言模型。", gu.LEVEL_WARNING)
    print('[System] 开启的语言模型: ' + str(provider))

    # 启动主程序（cores/qqbot/core.py）
    qqBot.initBot(cfg, provider)

# 语言模型提供商选择器
def privider_chooser(cfg):
    l = []
    if 'rev_ChatGPT' in cfg and cfg['rev_ChatGPT']['enable']:
        l.append('rev_chatgpt')
    if 'rev_ernie' in cfg and cfg['rev_ernie']['enable']:
        l.append('rev_ernie')
    if 'rev_edgegpt' in cfg and cfg['rev_edgegpt']['enable']:
        l.append('rev_edgegpt')
    if 'openai' in cfg and cfg['openai']['key'] != None and len(cfg['openai']['key'])>0:
        l.append('openai_official')
    return l

<<<<<<< HEAD
# 检查并安装环境
def check_env():
    if not (sys.version_info.major == 3 and sys.version_info.minor >= 8):
        print("请使用Python3.8运行本项目")
=======
def check_env(ch_mirror=False):
    if not (sys.version_info.major == 3 and sys.version_info.minor >= 9):
        print("请使用Python3.9+运行本项目")
>>>>>>> 3424b658
        input("按任意键退出...")
        exit()
    
    if os.path.exists('requirements.txt'):
        pth = 'requirements.txt'
    else:
        pth = 'QQChannelChatGPT'+ os.sep +'requirements.txt'
    print("正在检查更新第三方库...")
    try:
        if ch_mirror:
            print("使用阿里云镜像")
            pipmain(['install', '-r', pth, '-i', 'https://mirrors.aliyun.com/pypi/simple/', '--quiet'])
        else:
            pipmain(['install', '-r', pth, '--quiet'])
    except BaseException as e:
        print(e)
        while True:
            res = input("安装失败。\n如报错ValueError: check_hostname requires server_hostname，请尝试先关闭代理后重试。\n1.输入y回车重试\n2. 输入c回车使用国内镜像源下载\n3. 输入其他按键回车继续往下执行。")
            if res == "y":
                try:
                    pipmain(['install', '-r', pth])
                    break
                except BaseException as e:
                    print(e)
                    continue
            elif res == "c":
                try:
                    pipmain(['install', '-r', pth, '-i', 'https://mirrors.aliyun.com/pypi/simple/'])
                    break
                except BaseException as e:
                    print(e)
                    continue
            else:
                break
    print("第三方库检查完毕。")

def get_platform():
    import platform
    sys_platform = platform.platform().lower()
    if "windows" in sys_platform:
        return "win"
    elif "macos" in sys_platform:
        return "mac"
    elif "linux" in sys_platform:
        return "linux"
    else:
        print("other")

if __name__ == "__main__":

    args = sys.argv

    if '-cn' in args:
        check_env(True)
    else:
        check_env()

    if '-replit' in args:
        print("[System] 启动Replit Web保活服务...")
        try:
            from webapp_replit import keep_alive
            keep_alive()
        except BaseException as e:
            print(e)
            print(f"[System-err] Replit Web保活服务启动失败:{str(e)}")
    main()<|MERGE_RESOLUTION|>--- conflicted
+++ resolved
@@ -1,10 +1,7 @@
 import os, sys
 from pip._internal import main as pipmain
-<<<<<<< HEAD
+import warnings
 import traceback
-=======
-import warnings
->>>>>>> 3424b658
 
 warnings.filterwarnings("ignore")
 abs_path = os.path.dirname(os.path.realpath(sys.argv[0])) + '/'
@@ -63,16 +60,9 @@
         l.append('openai_official')
     return l
 
-<<<<<<< HEAD
-# 检查并安装环境
-def check_env():
-    if not (sys.version_info.major == 3 and sys.version_info.minor >= 8):
-        print("请使用Python3.8运行本项目")
-=======
 def check_env(ch_mirror=False):
     if not (sys.version_info.major == 3 and sys.version_info.minor >= 9):
         print("请使用Python3.9+运行本项目")
->>>>>>> 3424b658
         input("按任意键退出...")
         exit()
     
